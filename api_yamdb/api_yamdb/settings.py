import os
from datetime import timedelta

from dotenv import load_dotenv

load_dotenv()

# Build paths inside the project like this: os.path.join(BASE_DIR, ...)
BASE_DIR = os.path.dirname(os.path.dirname(os.path.abspath(__file__)))

# SECURITY WARNING: keep the secret key used in production secret!
SECRET_KEY = os.getenv('SECRET_KEY')

# SECURITY WARNING: don't run with debug turned on in production!
DEBUG = True

ALLOWED_HOSTS = ['*']


# Application definition

INSTALLED_APPS = [
    'django.contrib.admin',
    'django.contrib.auth',
    'django.contrib.contenttypes',
    'django.contrib.sessions',
    'django.contrib.messages',
    'django.contrib.staticfiles',
    'rest_framework',
    'rest_framework_simplejwt',
    'django_filters',
    'api.apps.ApiConfig',
    'reviews.apps.ReviewsConfig',
]

MIDDLEWARE = [
    'django.middleware.security.SecurityMiddleware',
    'django.contrib.sessions.middleware.SessionMiddleware',
    'django.middleware.common.CommonMiddleware',
    'django.middleware.csrf.CsrfViewMiddleware',
    'django.contrib.auth.middleware.AuthenticationMiddleware',
    'django.contrib.messages.middleware.MessageMiddleware',
    'django.middleware.clickjacking.XFrameOptionsMiddleware',
]

ROOT_URLCONF = 'api_yamdb.urls'

TEMPLATES_DIR = os.path.join(BASE_DIR, "templates")
TEMPLATES = [
    {
        'BACKEND': 'django.template.backends.django.DjangoTemplates',
        'DIRS': [TEMPLATES_DIR],
        'APP_DIRS': True,
        'OPTIONS': {
            'context_processors': [
                'django.template.context_processors.debug',
                'django.template.context_processors.request',
                'django.contrib.auth.context_processors.auth',
                'django.contrib.messages.context_processors.messages',
            ],
        },
    },
]

WSGI_APPLICATION = 'api_yamdb.wsgi.application'


# Database

DATABASES = {
    'default': {
        'ENGINE': 'django.db.backends.sqlite3',
        'NAME': os.path.join(BASE_DIR, 'db.sqlite3'),
    }
}


# Password validation

AUTH_PASSWORD_VALIDATORS = [
    {
        'NAME': 'django.contrib.auth.password_validation.UserAttributeSimilarityValidator',
    },
    {
        'NAME': 'django.contrib.auth.password_validation.MinimumLengthValidator',
    },
    {
        'NAME': 'django.contrib.auth.password_validation.CommonPasswordValidator',
    },
    {
        'NAME': 'django.contrib.auth.password_validation.NumericPasswordValidator',
    },
]


# Internationalization

LANGUAGE_CODE = 'en-us'

TIME_ZONE = 'UTC'

USE_I18N = True

USE_L10N = True

USE_TZ = True


# Static files (CSS, JavaScript, Images)

STATIC_URL = '/static/'

STATICFILES_DIRS = (os.path.join(BASE_DIR, 'static/'),)

AUTH_USER_MODEL = 'reviews.User'

<<<<<<< HEAD
=======

EMAIL_HOST = 'smtp.yandex.ru'
EMAIL_PORT = 465
EMAIL_HOST_USER = "apiYamdb@yandex.ru"
EMAIL_HOST_PASSWORD = os.getenv('EMAIL_HOST_PASSWORD')
EMAIL_USE_TLS = False
EMAIL_USE_SSL = True

>>>>>>> 73c92e30
REST_FRAMEWORK = {
    'DEFAULT_PERMISSION_CLASSES': [
        'rest_framework.permissions.IsAuthenticatedOrReadOnly',
    ],
<<<<<<< HEAD
    'DEFAULT_PAGINATION_CLASS': 'rest_framework.pagination.PageNumberPagination',
    'PAGE_SIZE': 10
=======
    'DEFAULT_AUTHENTICATION_CLASSES': [
        'rest_framework_simplejwt.authentication.JWTAuthentication',
    ],
    'DEFAULT_FILTER_BACKENDS': [
        'django_filters.rest_framework.DjangoFilterBackend',
    ],
    'DEFAULT_PAGINATION_CLASS': 'rest_framework.pagination.PageNumberPagination',
    'PAGE_SIZE': 10
}

SIMPLE_JWT = {
    'ACCESS_TOKEN_LIFETIME': timedelta(days=90),
    'AUTH_HEADER_TYPES': ('Bearer',),
>>>>>>> 73c92e30
}<|MERGE_RESOLUTION|>--- conflicted
+++ resolved
@@ -114,9 +114,6 @@
 
 AUTH_USER_MODEL = 'reviews.User'
 
-<<<<<<< HEAD
-=======
-
 EMAIL_HOST = 'smtp.yandex.ru'
 EMAIL_PORT = 465
 EMAIL_HOST_USER = "apiYamdb@yandex.ru"
@@ -124,15 +121,10 @@
 EMAIL_USE_TLS = False
 EMAIL_USE_SSL = True
 
->>>>>>> 73c92e30
 REST_FRAMEWORK = {
     'DEFAULT_PERMISSION_CLASSES': [
         'rest_framework.permissions.IsAuthenticatedOrReadOnly',
     ],
-<<<<<<< HEAD
-    'DEFAULT_PAGINATION_CLASS': 'rest_framework.pagination.PageNumberPagination',
-    'PAGE_SIZE': 10
-=======
     'DEFAULT_AUTHENTICATION_CLASSES': [
         'rest_framework_simplejwt.authentication.JWTAuthentication',
     ],
@@ -146,5 +138,4 @@
 SIMPLE_JWT = {
     'ACCESS_TOKEN_LIFETIME': timedelta(days=90),
     'AUTH_HEADER_TYPES': ('Bearer',),
->>>>>>> 73c92e30
 }