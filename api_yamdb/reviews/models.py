import datetime as dt
from django.contrib.auth.models import AbstractUser
from django.core.validators import MaxValueValidator, MinValueValidator
from django.db import models


from .utils import username_validation


class User(AbstractUser):
    USER = 'user'
    MODERATOR = 'moderator'
    ADMIN = 'admin'

    ROLE_CHOICES = (
        (USER, USER),
        (MODERATOR, MODERATOR),
        (ADMIN, ADMIN),
    )
    username = models.CharField(
        max_length=25,
        unique=True,
        blank=False,
        null=False,
        validators=[username_validation],
        verbose_name='Псевдоним'
    )
    email = models.EmailField(
        max_length=50,
        unique=True,
        verbose_name='Адрес почты'
    )
    bio = models.TextField(
        max_length=500,
        blank=True,
        verbose_name='Биография'
    )
    role = models.CharField(
        choices=ROLE_CHOICES,
        default=USER,
        max_length=15,
        verbose_name='Роль'
    )
    first_name = models.CharField(
        max_length=30,
        blank=True,
        verbose_name='Имя пользователя'
    )
    last_name = models.CharField(
        max_length=30,
        blank=True,
        verbose_name='Фамилия'
    )

    USERNAME_FIELD = 'email'
    REQUIRED_FIELDS = ('username',)


class Category(models.Model):
    name = models.CharField(max_length=256, unique=True)
    slug = models.SlugField(max_length=50, unique=True)

    def __str__(self):
        return self.slug


class Genre(models.Model):
    name = models.CharField(max_length=50, unique=True)
    slug = models.SlugField(max_length=50, unique=True)

    def __str__(self):
        return self.slug


class Title(models.Model):
    name = models.CharField(
        max_length=250, verbose_name='Название'
    )
    year = models.PositiveIntegerField(
        validators=[MaxValueValidator(dt.date.today().year)],
        verbose_name='Год выпуска', db_index=True
    )
    category = models.ForeignKey(
        Category, on_delete=models.SET_NULL,
        null=True,
<<<<<<< HEAD
        related_name='titles',
        verbose_name='Категория'
    )
    description = models.TextField(default='', verbose_name='Описание')
    genre = models.ManyToManyField(
        Genre,
        default=None,
        null=True
    )
    pub_date = models.DateTimeField(
        auto_now_add=True,
        verbose_name='Дата публикации'
    )

=======
        on_delete=models.SET_NULL)

    class Meta:
        constraints = [
            models.UniqueConstraint(
                fields=['name', 'year', 'category'],
                name='unique_title'
            )
        ]

>>>>>>> eed1ad17
    def __str__(self):
        return self.name


class GenreTitle(models.Model):
    title = models.ForeignKey(Title, on_delete=models.CASCADE)
    genre = models.ForeignKey(Genre, on_delete=models.CASCADE)

    def __str__(self):
        return f'{self.genre} {self.title}'


class Review(models.Model):
    title = models.ForeignKey(
        Title,
        on_delete=models.CASCADE,
        related_name='reviews',
        verbose_name='ID произведения'
    )
    text = models.TextField(
        verbose_name='Текст отзыва'
    )
    author = models.ForeignKey(
        User,
        on_delete=models.CASCADE,
        related_name='reviews',
        verbose_name='Автор отзыва'
    )
    score = models.IntegerField(
        validators=[
            MaxValueValidator(10),
            MinValueValidator(1)
        ],
        verbose_name='Оценка'
    )
    pub_date = models.DateTimeField(
        auto_now_add=True,
        verbose_name='Дата публикации'
    )

    class Meta:
        ordering = ['-pub_date', ]
        constraints = [
            models.UniqueConstraint(
                fields=['title', 'author'],
                name='unique_review'
            )
        ]


class Comment(models.Model):
    title = models.ForeignKey(
        Title,
        on_delete=models.CASCADE,
        related_name='comments',
        verbose_name='ID произведения'
    )
    review = models.ForeignKey(
        Review,
        on_delete=models.CASCADE,
        related_name='comments',
        verbose_name='ID отзыва'
    )
    text = models.TextField(
        verbose_name='Текст комментария'
    )
    author = models.ForeignKey(
        User,
        on_delete=models.CASCADE,
        related_name='comments',
        verbose_name='Автор комментария'
    )
    pub_date = models.DateTimeField(
        auto_now_add=True,
        verbose_name='Дата публикации'
    )

    class Meta:
        ordering = ['-pub_date', ]<|MERGE_RESOLUTION|>--- conflicted
+++ resolved
@@ -83,7 +83,6 @@
     category = models.ForeignKey(
         Category, on_delete=models.SET_NULL,
         null=True,
-<<<<<<< HEAD
         related_name='titles',
         verbose_name='Категория'
     )
@@ -98,9 +97,6 @@
         verbose_name='Дата публикации'
     )
 
-=======
-        on_delete=models.SET_NULL)
-
     class Meta:
         constraints = [
             models.UniqueConstraint(
@@ -109,7 +105,6 @@
             )
         ]
 
->>>>>>> eed1ad17
     def __str__(self):
         return self.name
 
