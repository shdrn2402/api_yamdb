from django.urls import include, path
from rest_framework.routers import DefaultRouter

<<<<<<< HEAD
from .views import (get_confirmation_code,
                    get_jwt_token,
                    CategoryDetail,
                    CategoryList,
                    GenreDetail,
                    GenreList,
                    TitlesViewSet,
                    UsersViewSet)
=======
from api.views import UsersViewSet, CommentViewSet, ReviewViewSet
from api.views import get_confirmation_code, get_jwt_token
>>>>>>> bd165542

router_v1 = DefaultRouter()
router_v1.register(r'titles', TitlesViewSet, basename="titles")
router_v1.register(r'users', UsersViewSet, basename='users')
router_v1.register(
    r'titles/(?P<title_id>\d+)/reviews',
    ReviewViewSet,
    basename='reviews'
)
router_v1.register(
    r'titles/(?P<title_id>\d+)/reviews/(?P<review_id>\d+)/comments',
    CommentViewSet,
    basename='comments'
)
app_name = 'api'

v1_auth_patterns = [
    path('signup/', get_confirmation_code),
    path('token/', get_jwt_token)
]

urlpatterns = [
    path('v1/', include(router_v1.urls)),
    path('v1/auth/', include(v1_auth_patterns)),
    path(r'v1/', include(router_v1.urls)),
    path(r'v1/categories/',
         CategoryList.as_view(),
         name='category_list'),
    path(r'v1/categories/<slug:slug>/',
         CategoryDetail.as_view(),
         name='category_detail'),
    path(r'v1/genres/',
         GenreList.as_view(),
         name='genres_list'),
    path(r'v1/genres/<slug:slug>/',
         GenreDetail.as_view(),
         name='genres_detail'),
    path('v1/', include('djoser.urls')),
]<|MERGE_RESOLUTION|>--- conflicted
+++ resolved
@@ -1,19 +1,17 @@
 from django.urls import include, path
 from rest_framework.routers import DefaultRouter
 
-<<<<<<< HEAD
 from .views import (get_confirmation_code,
                     get_jwt_token,
                     CategoryDetail,
                     CategoryList,
+                    CommentViewSet,
                     GenreDetail,
                     GenreList,
+                    ReviewViewSet,
                     TitlesViewSet,
                     UsersViewSet)
-=======
-from api.views import UsersViewSet, CommentViewSet, ReviewViewSet
-from api.views import get_confirmation_code, get_jwt_token
->>>>>>> bd165542
+
 
 router_v1 = DefaultRouter()
 router_v1.register(r'titles', TitlesViewSet, basename="titles")
