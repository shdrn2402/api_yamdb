from api.exceptions import UserValueException
from api.permisions import IsAdmin, IsAdminOrReadOnly, ReviewCommentPermission
from api.serializers import (CategorySerializer,
                             CommentSerializer,
                             ConfirmationSerializer,
                             GenreSerializer,
                             ReviewSerializer,
                             TitleSerializer,
                             TokenSerializer,
                             UsersSerializer
                             )
from api_yamdb.settings import EMAIL_HOST_USER
from django.contrib.auth.tokens import default_token_generator
from django.core.mail import send_mail
from django.db.models import Avg
<<<<<<< HEAD
from django.shortcuts import get_object_or_404, get_list_or_404
=======
from django.db.models import Q
from django.shortcuts import get_object_or_404
>>>>>>> eed1ad17
from django_filters.rest_framework import DjangoFilterBackend
from rest_framework import filters, generics, status, viewsets
from rest_framework.decorators import action, api_view, permission_classes
from rest_framework.exceptions import MethodNotAllowed
from rest_framework.pagination import PageNumberPagination
from rest_framework.permissions import (AllowAny,
                                        IsAuthenticated
                                        )
from rest_framework.response import Response
from rest_framework_simplejwt.tokens import RefreshToken
from reviews.models import (Category,
                            Comment,
                            Genre,
                            Review,
                            Title,
                            User
                            )


@api_view(['POST'])
@permission_classes([AllowAny])
def get_confirmation_code(request):
    """API создает пользователя и отправляет код подверждения=токен"""
    serializer = ConfirmationSerializer(data=request.data)
    serializer.is_valid(raise_exception=True)
    email = serializer.data.get('email')
    username = serializer.data.get('username')
    user, created = User.objects.get_or_create(username=username, email=email)
    if not created:
        return Response(status=status.HTTP_400_BAD_REQUEST)
    confirmation_code = default_token_generator.make_token(user)
    mail_subject = 'Подтверждение доступа на api_yamdb'
    message = f'Ваш код подтверждения: {confirmation_code}'
    send_mail(mail_subject, message, EMAIL_HOST_USER,
              [email], fail_silently=False)
    return Response(serializer.data, status=status.HTTP_200_OK)


@api_view(['POST'])
@permission_classes([AllowAny])
def get_jwt_token(request):
    """API проверяет имя пользователя и код, а пересоздает токен"""
    serializer = TokenSerializer(data=request.data)
    serializer.is_valid(raise_exception=True)
    user = get_object_or_404(
        User,
        username=serializer.data.get('username')
    )
    if not user:
        raise UserValueException('Ошибка имени пользователя')
    confirmation_code = serializer.data.get('confirmation_code')
    if not default_token_generator.check_token(user, confirmation_code):
        return Response(
            {'Код введен неверно. Повторите попытку.'},
            status=status.HTTP_400_BAD_REQUEST
        )
    if default_token_generator.check_token(user, confirmation_code):
        refresh = RefreshToken.for_user(user)
        return Response(
            {'access': str(refresh.access_token)},
            status=status.HTTP_200_OK
        )
    return Response(
        {'confirmation_code': 'Неверный код подтверждения'},
        status=status.HTTP_400_BAD_REQUEST
    )


class UsersViewSet(viewsets.ModelViewSet):
    queryset = User.objects.all()
    serializer_class = UsersSerializer
    lookup_field = 'username'
    permission_classes = [IsAdmin]
    pagination_class = PageNumberPagination

    @action(detail=False, methods=['get', 'patch'],
            permission_classes=[IsAuthenticated])
    def me(self, request):
        """API для получения и редактирования
        текущим пользователем своих данных"""
        user = request.user
        if request.method == 'GET':
            serializer = self.get_serializer(user)
            return Response(serializer.data, status=status.HTTP_200_OK)

        serializer = self.get_serializer(user, data=request.data, partial=True)
        serializer.is_valid(raise_exception=True)
        serializer.save(role=user.role, partial=True)
        return Response(serializer.data, status=status.HTTP_200_OK)


class CategoryList(generics.ListCreateAPIView):
    queryset = Category.objects.all()
    serializer_class = CategorySerializer
    permission_classes = (IsAdminOrReadOnly,)
    filter_backends = (filters.SearchFilter,)
    search_fields = ('name',)


class CategoryDetail(generics.DestroyAPIView):
    queryset = Category.objects.all()
    serializer_class = CategorySerializer
    permission_classes = (IsAdminOrReadOnly,)
    lookup_field = 'slug'


class GenreList(generics.ListCreateAPIView):
    queryset = Genre.objects.all()
    serializer_class = GenreSerializer
    permission_classes = (IsAdminOrReadOnly,)
    filter_backends = (filters.SearchFilter,)
    search_fields = ('name',)


class GenreDetail(generics.DestroyAPIView):
    queryset = Genre.objects.all()
    serializer_class = GenreSerializer
    permission_classes = (IsAdminOrReadOnly,)
    lookup_field = 'slug'


class TitlesViewSet(viewsets.ModelViewSet):
    serializer_class = TitleSerializer
<<<<<<< HEAD
    permission_classes = (IsAdminOrReadOnly, )
    filter_backends = (DjangoFilterBackend,)
    filterset_fields = ('category', 'genre', 'name', 'year')
    
    def perform_create(self, serializer):
        slug_genre = self.request.data.get('genre')
        if isinstance(slug_genre, str):
            slug_genre = self.request.data.getlist('genre')
        slug_category = self.request.data.get('category')
        genre = Genre.objects.filter(slug__in=slug_genre)
        category = get_object_or_404(Category, slug=slug_category)
        serializer.save(genre=genre, category=category)

    def perform_update(self, serializer):
        slug_genre = self.request.data.get('genre')
        slug_category = self.request.data.get('category')
        if slug_genre and slug_category:
            genre = Genre.objects.filter(slug__in=slug_genre)
            category = get_object_or_404(Category, slug=slug_category)
            serializer.save(genre=genre, category=category)
        elif slug_genre:
            genre = get_list_or_404(Genre, slug__in=slug_genre)
            serializer.save(genre=genre)
        elif slug_category:
            category = get_object_or_404(Category, slug=slug_category)
            serializer.save(category=category)
        else:
            serializer.save()
=======
    permission_classes = (IsAdminOrReadOnly,)

    def get_queryset(self):
        queryset = Title.objects.all().annotate(rating=Avg('reviews__score'))
        category = self.request.query_params.get('category')
        genre = self.request.query_params.get('genre')
        name = self.request.query_params.get('name')
        year = self.request.query_params.get('year')

        if category:
            queryset = queryset.filter(
                category__slug=category
            ).annotate(rating=Avg('reviews__score'))
        elif genre:
            queryset = queryset.filter(
                genre__slug__contains=genre
            ).annotate(rating=Avg('reviews__score'))
        elif name:
            queryset = queryset.filter(
                name__contains=name
            ).annotate(rating=Avg('reviews__score'))
        elif year:
            queryset = queryset.filter(
                year=year
            ).annotate(rating=Avg('reviews__score'))
        return queryset
>>>>>>> eed1ad17


class ReviewViewSet(viewsets.ModelViewSet):
    serializer_class = ReviewSerializer
    permission_classes = (ReviewCommentPermission,)

    def get_queryset(self):
        title = get_object_or_404(Title, pk=self.kwargs.get('title_id'))
        return title.reviews.all()

    def perform_create(self, serializer):
        title = get_object_or_404(Title, pk=self.kwargs.get('title_id'))
        serializer.save(title=title, author=self.request.user)

    def get_permissions(self):
        if self.action == 'update':
            raise MethodNotAllowed('PUT-запросы запрещены')
        return super().get_permissions()


class CommentViewSet(viewsets.ModelViewSet):
    serializer_class = CommentSerializer
    permission_classes = (ReviewCommentPermission,)

    def get_queryset(self):
        title = get_object_or_404(Title, pk=self.kwargs.get('title_id'))
        review = get_object_or_404(Review, pk=self.kwargs.get('review_id'))
        comments = Comment.objects.filter(title=title, review=review)
        return comments

    def perform_create(self, serializer):
        title = get_object_or_404(Title, pk=self.kwargs.get('title_id'))
        review = get_object_or_404(Review, pk=self.kwargs.get('review_id'))
        serializer.save(
            title=title, review=review, author=self.request.user
        )<|MERGE_RESOLUTION|>--- conflicted
+++ resolved
@@ -13,12 +13,7 @@
 from django.contrib.auth.tokens import default_token_generator
 from django.core.mail import send_mail
 from django.db.models import Avg
-<<<<<<< HEAD
-from django.shortcuts import get_object_or_404, get_list_or_404
-=======
-from django.db.models import Q
 from django.shortcuts import get_object_or_404
->>>>>>> eed1ad17
 from django_filters.rest_framework import DjangoFilterBackend
 from rest_framework import filters, generics, status, viewsets
 from rest_framework.decorators import action, api_view, permission_classes
@@ -142,36 +137,6 @@
 
 class TitlesViewSet(viewsets.ModelViewSet):
     serializer_class = TitleSerializer
-<<<<<<< HEAD
-    permission_classes = (IsAdminOrReadOnly, )
-    filter_backends = (DjangoFilterBackend,)
-    filterset_fields = ('category', 'genre', 'name', 'year')
-    
-    def perform_create(self, serializer):
-        slug_genre = self.request.data.get('genre')
-        if isinstance(slug_genre, str):
-            slug_genre = self.request.data.getlist('genre')
-        slug_category = self.request.data.get('category')
-        genre = Genre.objects.filter(slug__in=slug_genre)
-        category = get_object_or_404(Category, slug=slug_category)
-        serializer.save(genre=genre, category=category)
-
-    def perform_update(self, serializer):
-        slug_genre = self.request.data.get('genre')
-        slug_category = self.request.data.get('category')
-        if slug_genre and slug_category:
-            genre = Genre.objects.filter(slug__in=slug_genre)
-            category = get_object_or_404(Category, slug=slug_category)
-            serializer.save(genre=genre, category=category)
-        elif slug_genre:
-            genre = get_list_or_404(Genre, slug__in=slug_genre)
-            serializer.save(genre=genre)
-        elif slug_category:
-            category = get_object_or_404(Category, slug=slug_category)
-            serializer.save(category=category)
-        else:
-            serializer.save()
-=======
     permission_classes = (IsAdminOrReadOnly,)
 
     def get_queryset(self):
@@ -198,7 +163,6 @@
                 year=year
             ).annotate(rating=Avg('reviews__score'))
         return queryset
->>>>>>> eed1ad17
 
 
 class ReviewViewSet(viewsets.ModelViewSet):
