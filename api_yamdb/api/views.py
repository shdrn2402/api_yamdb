from api.exceptions import UserValueException
from api.permisions import IsAdmin, IsAdminOrReadOnly, ReviewCommentPermission
from api.serializers import (CategorySerializer,
                             ConfirmationSerializer,
                             GenreSerializer,
                             ReviewSerializer,
                             TitleSerializer,
                             TokenSerializer,
                             UsersSerializer
                             )
from api_yamdb.settings import EMAIL_HOST_USER
from django.contrib.auth.tokens import default_token_generator
from django.core.mail import send_mail
from django.db.models import Avg
from django.shortcuts import get_object_or_404
<<<<<<< HEAD
from django_filters.rest_framework import DjangoFilterBackend

from rest_framework import filters, generics, status, viewsets
=======
from rest_framework.exceptions import MethodNotAllowed
from rest_framework import viewsets, status
>>>>>>> bd165542
from rest_framework.decorators import action, api_view, permission_classes
from rest_framework.exceptions import MethodNotAllowed
from rest_framework.pagination import PageNumberPagination
from rest_framework.permissions import (AllowAny,
                                        IsAuthenticated
                                        )
from rest_framework.response import Response
from rest_framework_simplejwt.tokens import RefreshToken
from rest_framework.response import Response
from reviews.models import Category, Comment, Genre, Review, Title, User
<<<<<<< HEAD
=======
from api.serializers import (
    UsersSerializer, ConfirmationSerializer,
    TokenSerializer
)
from api.serializers import ReviewSerializer, CommentSerializer
from api.permisions import IsAdmin, ReviewCommentPermission
from api.exceptions import UserValueException
>>>>>>> bd165542


@api_view(['POST'])
@permission_classes([AllowAny])
def get_confirmation_code(request):
    """API создает пользователя и отправляет код подверждения=токен"""
    serializer = ConfirmationSerializer(data=request.data)
    serializer.is_valid(raise_exception=True)
    email = serializer.data.get('email')
    username = serializer.data.get('username')
    user, created = User.objects.get_or_create(username=username, email=email)
    if not created:
        return Response(status=status.HTTP_400_BAD_REQUEST)
    confirmation_code = default_token_generator.make_token(user)
    mail_subject = 'Подтверждение доступа на api_yamdb'
    message = f'Ваш код подтверждения: {confirmation_code}'
    send_mail(mail_subject, message, EMAIL_HOST_USER,
              [email], fail_silently=False)
    return Response(serializer.data, status=status.HTTP_200_OK)


@api_view(['POST'])
@permission_classes([AllowAny])
def get_jwt_token(request):
    """API проверяет имя пользователя и код, а пересоздает токен"""
    serializer = TokenSerializer(data=request.data)
    serializer.is_valid(raise_exception=True)
    user = get_object_or_404(
        User,
        username=serializer.data.get('username')
    )
    if not user:
        raise UserValueException("Ошибка имени пользователя")
    confirmation_code = serializer.data.get('confirmation_code')
    if not default_token_generator.check_token(user, confirmation_code):
        return Response(
            {'Код введен неверно. Повторите попытку.'},
            status=status.HTTP_400_BAD_REQUEST
        )
    if default_token_generator.check_token(user, confirmation_code):
        refresh = RefreshToken.for_user(user)
        return Response(
            {'access': str(refresh.access_token)},
            status=status.HTTP_200_OK
        )
    return Response(
        {'confirmation_code': 'Неверный код подтверждения'},
        status=status.HTTP_400_BAD_REQUEST
    )


class UsersViewSet(viewsets.ModelViewSet):
    queryset = User.objects.all()
    serializer_class = UsersSerializer
    lookup_field = 'username'
    permission_classes = [IsAdmin]
    pagination_class = PageNumberPagination

    @action(detail=False, methods=['get', 'patch'],
            permission_classes=[IsAuthenticated])
    def me(self, request):
        """API для получения и редактирования
        текущим пользователем своих данных"""
        user = request.user
        if request.method == 'GET':
            serializer = self.get_serializer(user)
            return Response(serializer.data, status=status.HTTP_200_OK)

        serializer = self.get_serializer(user, data=request.data, partial=True)
        serializer.is_valid(raise_exception=True)
        serializer.save(role=user.role, partial=True)
        return Response(serializer.data, status=status.HTTP_200_OK)


class ReviewViewSet(viewsets.ModelViewSet):
    serializer_class = ReviewSerializer
    permission_classes = (ReviewCommentPermission,)

    def get_queryset(self):
        title = get_object_or_404(Title, pk=self.kwargs.get('title_id'))
        return title.reviews.all()

<<<<<<< HEAD
    def perform_create(self, serializer):
        title = get_object_or_404(Title, pk=self.kwargs.get('title_id'))
        serializer.save(title=title, author=self.request.user)

    def get_permissions(self):
        if self.action == 'update':
            raise MethodNotAllowed('PUT-запросы запрещены')
        return super().get_permissions()


class CategoryList(generics.ListCreateAPIView):
    queryset = Category.objects.all()
    serializer_class = CategorySerializer
    permission_classes = (IsAdminOrReadOnly,)
    filter_backends = (filters.SearchFilter,)
    search_fields = ('name',)


class CategoryDetail(generics.DestroyAPIView):
    queryset = Category.objects.all()
    serializer_class = CategorySerializer
    permission_classes = (IsAdminOrReadOnly,)
    lookup_field = 'slug'
=======
class ReviewViewSet(viewsets.ModelViewSet):
    serializer_class = ReviewSerializer
    permission_classes = (ReviewCommentPermission,)

    def get_queryset(self):
        title = get_object_or_404(Title, pk=self.kwargs.get('title_id'))
        return title.reviews.all()
>>>>>>> bd165542

    def perform_create(self, serializer):
        title = get_object_or_404(Title, pk=self.kwargs.get('title_id'))
        serializer.save(title=title, author=self.request.user)

<<<<<<< HEAD
class GenreList(generics.ListCreateAPIView):
    queryset = Genre.objects.all()
    serializer_class = GenreSerializer
    permission_classes = (IsAdminOrReadOnly,)
    filter_backends = (filters.SearchFilter,)
    search_fields = ('name',)


class GenreDetail(generics.DestroyAPIView):
    queryset = Genre.objects.all()
    serializer_class = GenreSerializer
    permission_classes = (IsAdminOrReadOnly,)
    lookup_field = 'slug'


class TitlesViewSet(viewsets.ModelViewSet):
    queryset = Title.objects.all().annotate(rating=Avg('reviews__score'))
    serializer_class = TitleSerializer
    permission_classes = (IsAdminOrReadOnly,)
    filter_backends = (DjangoFilterBackend,)
    filterset_fields = ('category', 'genre', 'name', 'year')

    def perform_create(self, serializer):
        category = get_object_or_404(
            Category, slug__in=serializer.validated_data['category'].values())
        serializer.save(
            # name=serializer.validated_data.get('name'),
            # year=serializer.validated_data.get('year'),
            # genre=serializer.validated_data.get('genre'),
            # description=serializer.validated_data.get('description'),
            category=category
        )
=======
    def get_permissions(self):
        if self.action == 'update':
            raise MethodNotAllowed('PUT-запросы запрещены')
        return super().get_permissions()
>>>>>>> bd165542


class CommentViewSet(viewsets.ModelViewSet):
    serializer_class = CommentSerializer
    permission_classes = (ReviewCommentPermission,)

    def get_queryset(self):
        title = get_object_or_404(Title, pk=self.kwargs.get('title_id'))
        review = get_object_or_404(Review, pk=self.kwargs.get('review_id'))
        comments = Comment.objects.filter(title=title, review=review)
        return comments

    def perform_create(self, serializer):
        title = get_object_or_404(Title, pk=self.kwargs.get('title_id'))
        review = get_object_or_404(Review, pk=self.kwargs.get('review_id'))
        serializer.save(
            title=title, review=review, author=self.request.user
        )<|MERGE_RESOLUTION|>--- conflicted
+++ resolved
@@ -1,6 +1,7 @@
 from api.exceptions import UserValueException
 from api.permisions import IsAdmin, IsAdminOrReadOnly, ReviewCommentPermission
 from api.serializers import (CategorySerializer,
+                             CommentSerializer,
                              ConfirmationSerializer,
                              GenreSerializer,
                              ReviewSerializer,
@@ -13,16 +14,10 @@
 from django.core.mail import send_mail
 from django.db.models import Avg
 from django.shortcuts import get_object_or_404
-<<<<<<< HEAD
 from django_filters.rest_framework import DjangoFilterBackend
-
 from rest_framework import filters, generics, status, viewsets
-=======
-from rest_framework.exceptions import MethodNotAllowed
-from rest_framework import viewsets, status
->>>>>>> bd165542
 from rest_framework.decorators import action, api_view, permission_classes
-from rest_framework.exceptions import MethodNotAllowed
+from rest_framework.exceptions import MethodNotAllowed, UserValueException
 from rest_framework.pagination import PageNumberPagination
 from rest_framework.permissions import (AllowAny,
                                         IsAuthenticated
@@ -31,16 +26,6 @@
 from rest_framework_simplejwt.tokens import RefreshToken
 from rest_framework.response import Response
 from reviews.models import Category, Comment, Genre, Review, Title, User
-<<<<<<< HEAD
-=======
-from api.serializers import (
-    UsersSerializer, ConfirmationSerializer,
-    TokenSerializer
-)
-from api.serializers import ReviewSerializer, CommentSerializer
-from api.permisions import IsAdmin, ReviewCommentPermission
-from api.exceptions import UserValueException
->>>>>>> bd165542
 
 
 @api_view(['POST'])
@@ -123,7 +108,6 @@
         title = get_object_or_404(Title, pk=self.kwargs.get('title_id'))
         return title.reviews.all()
 
-<<<<<<< HEAD
     def perform_create(self, serializer):
         title = get_object_or_404(Title, pk=self.kwargs.get('title_id'))
         serializer.save(title=title, author=self.request.user)
@@ -147,21 +131,8 @@
     serializer_class = CategorySerializer
     permission_classes = (IsAdminOrReadOnly,)
     lookup_field = 'slug'
-=======
-class ReviewViewSet(viewsets.ModelViewSet):
-    serializer_class = ReviewSerializer
-    permission_classes = (ReviewCommentPermission,)
-
-    def get_queryset(self):
-        title = get_object_or_404(Title, pk=self.kwargs.get('title_id'))
-        return title.reviews.all()
->>>>>>> bd165542
-
-    def perform_create(self, serializer):
-        title = get_object_or_404(Title, pk=self.kwargs.get('title_id'))
-        serializer.save(title=title, author=self.request.user)
-
-<<<<<<< HEAD
+
+
 class GenreList(generics.ListCreateAPIView):
     queryset = Genre.objects.all()
     serializer_class = GenreSerializer
@@ -194,12 +165,24 @@
             # description=serializer.validated_data.get('description'),
             category=category
         )
-=======
+
+
+class ReviewViewSet(viewsets.ModelViewSet):
+    serializer_class = ReviewSerializer
+    permission_classes = (ReviewCommentPermission,)
+
+    def get_queryset(self):
+        title = get_object_or_404(Title, pk=self.kwargs.get('title_id'))
+        return title.reviews.all()
+
+    def perform_create(self, serializer):
+        title = get_object_or_404(Title, pk=self.kwargs.get('title_id'))
+        serializer.save(title=title, author=self.request.user)
+
     def get_permissions(self):
         if self.action == 'update':
             raise MethodNotAllowed('PUT-запросы запрещены')
         return super().get_permissions()
->>>>>>> bd165542
 
 
 class CommentViewSet(viewsets.ModelViewSet):
