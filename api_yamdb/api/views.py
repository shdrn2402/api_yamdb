--- conflicted
+++ resolved
@@ -1,11 +1,5 @@
 from django.shortcuts import get_object_or_404
-<<<<<<< HEAD
-from rest_framework import viewsets
 from rest_framework.exceptions import MethodNotAllowed
-from reviews.models import Comment, Review, Title
-from api.serializers import ReviewSerializer, CommentSerializer
-from api.permisions import ReviewCommentPermission
-=======
 from rest_framework import viewsets, status
 from rest_framework.decorators import action, api_view, permission_classes
 from rest_framework.permissions import (
@@ -24,7 +18,8 @@
     UsersSerializer, ConfirmationSerializer,
     TokenSerializer
 )
-from api.permisions import IsAdmin
+from api.serializers import ReviewSerializer, CommentSerializer
+from api.permisions import IsAdmin, ReviewCommentPermission
 from api.exceptions import UserValueException
 
 
@@ -102,7 +97,6 @@
 
 class TitlesViewSet(viewsets.ModelViewSet):
     pass
->>>>>>> 73c92e30
 
 
 class ReviewViewSet(viewsets.ModelViewSet):
