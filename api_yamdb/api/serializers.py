--- conflicted
+++ resolved
@@ -1,6 +1,12 @@
 from django.shortcuts import get_object_or_404
 from rest_framework import serializers
-from reviews.models import Category, Genre, GenreTitle, Title, User
+from reviews.models import (Category,
+                            Comment,
+                            Genre,
+                            GenreTitle,
+                            Review,
+                            Title,
+                            User)
 
 
 class ConfirmationSerializer(serializers.ModelSerializer):
@@ -33,13 +39,8 @@
         model = Review
         fields = ('id', 'text', 'author', 'score', 'pub_date')
 
-<<<<<<< HEAD
-class CommentSerializer(serializers.ModelSerializer):
-    pass
-
 
 class CategorySerializer(serializers.ModelSerializer):
-
     class Meta:
         model = Category
         fields = ('name', 'slug')
@@ -50,7 +51,18 @@
     class Meta:
         model = Genre
         fields = ('name', 'slug')
-=======
+
+
+class CommentSerializer(serializers.ModelSerializer):
+    author = serializers.SlugRelatedField(
+        slug_field='username',
+        read_only=True
+    )
+
+    class Meta:
+        model = Comment
+        fields = ('id', 'text', 'author', 'pub_date')
+
     def validate(self, data):
         title = get_object_or_404(Title, pk=self.kwargs.get('title_id'))
         if self.request.method == 'POST':
@@ -62,15 +74,7 @@
                     'Можно оставить только один отзыв на произведение')
         return data
 
->>>>>>> bd165542
 
-class CommentSerializer(serializers.ModelSerializer):
-    author = serializers.SlugRelatedField(
-        slug_field='username',
-        read_only=True
-    )
-
-<<<<<<< HEAD
 class TitleSerializer(serializers.ModelSerializer):
     genre = GenreSerializer(many=True)
     category = CategorySerializer()
@@ -89,9 +93,4 @@
                 **genre)
             GenreTitle.objects.create(
                 genre=current_genre, title=title)
-        return title
-=======
-    class Meta:
-        model = Comment
-        fields = ('id', 'text', 'author', 'pub_date')
->>>>>>> bd165542
+        return title