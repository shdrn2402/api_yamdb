from django.shortcuts import get_object_or_404
from rest_framework import serializers

<<<<<<< HEAD
from reviews.models import Comment, Review, Title
=======
from reviews.models import Category, Comment, Genre, Review, Title, User


class ConfirmationSerializer(serializers.ModelSerializer):
    class Meta:
        fields = ('username', 'email',)
        model = User


class TokenSerializer(serializers.Serializer):
    username = serializers.CharField(required=True)
    confirmation_code = serializers.CharField(required=True)


class UsersSerializer(serializers.ModelSerializer):
    class Meta:
        model = User
        fields = (
            'first_name', 'last_name', 'username',
            'bio', 'email', 'role',
        )
>>>>>>> 73c92e30


class ReviewSerializer(serializers.ModelSerializer):
    author = serializers.SlugRelatedField(
        slug_field='username',
        read_only=True
    )

    class Meta:
        model = Review
        fields = ('id', 'text', 'author', 'score', 'pub_date')

    def validate(self, data):
        title = get_object_or_404(Title, pk=self.kwargs.get('title_id'))
        if self.request.method == 'POST':
            if Review.objects.filter(
                    title=title,
                    author=self.request.user
            ).exists():
                raise serializers.ValidationError(
                    'Можно оставить только один отзыв на произведение')
        return data


class CommentSerializer(serializers.ModelSerializer):
    author = serializers.SlugRelatedField(
        slug_field='username',
        read_only=True
    )

    class Meta:
        model = Comment
        fields = ('id', 'text', 'author', 'pub_date')<|MERGE_RESOLUTION|>--- conflicted
+++ resolved
@@ -1,9 +1,6 @@
 from django.shortcuts import get_object_or_404
 from rest_framework import serializers
 
-<<<<<<< HEAD
-from reviews.models import Comment, Review, Title
-=======
 from reviews.models import Category, Comment, Genre, Review, Title, User
 
 
@@ -25,7 +22,6 @@
             'first_name', 'last_name', 'username',
             'bio', 'email', 'role',
         )
->>>>>>> 73c92e30
 
 
 class ReviewSerializer(serializers.ModelSerializer):
