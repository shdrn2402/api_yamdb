from rest_framework import permissions
from reviews.models import User


<<<<<<< HEAD
class ReviewCommentPermission(permissions.BasePermission):

    def has_permission(self, request, view):
        return (request.method in permissions.SAFE_METHODS
                or request.user.is_authenticated)

    def has_object_permission(self, request, view, obj):
        return (request.method in permissions.SAFE_METHODS
                or request.user.role == User.MODERATOR
                or request.user.role == User.ADMIN
                or obj.owner == request.user)
=======
class IsAuthor(permissions.BasePermission):

    def has_object_permission(self, request, view, obj):
        return (
            obj.author == request.user
            or request.method in permissions.SAFE_METHODS
        )


class IsModerator(permissions.BasePermission):

    def has_permission(self, request, view):
        return (
            request.user.is_authenticated
            and request.user.role == User.MODERATOR
        )

    def has_object_permission(self, request, view, obj):
        return (
            request.user.is_authenticated
            and request.user.role == User.MODERATOR
        )


class IsAdmin(permissions.BasePermission):

    def has_permission(self, request, view):
        return (
            request.user.is_authenticated
            and request.user.role == User.ADMIN
            or request.user.is_superuser
        )

    def has_object_permission(self, request, view, obj):
        return (
            request.user.is_authenticated
            and request.user.role == User.ADMIN
            or request.user.is_superuser
        )
>>>>>>> 73c92e30
<|MERGE_RESOLUTION|>--- conflicted
+++ resolved
@@ -2,7 +2,6 @@
 from reviews.models import User
 
 
-<<<<<<< HEAD
 class ReviewCommentPermission(permissions.BasePermission):
 
     def has_permission(self, request, view):
@@ -14,7 +13,8 @@
                 or request.user.role == User.MODERATOR
                 or request.user.role == User.ADMIN
                 or obj.owner == request.user)
-=======
+
+
 class IsAuthor(permissions.BasePermission):
 
     def has_object_permission(self, request, view, obj):
@@ -53,5 +53,4 @@
             request.user.is_authenticated
             and request.user.role == User.ADMIN
             or request.user.is_superuser
-        )
->>>>>>> 73c92e30
+        )